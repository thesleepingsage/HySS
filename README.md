--- conflicted
+++ resolved
@@ -15,11 +15,8 @@
 - **Modern Annotation**: Supports both Satty and Swappy annotation tools
 - **Smart Clipboard Integration**: Seamless Wayland clipboard operations
 - **Detailed Reporting**: Comprehensive compatibility and status reports
-<<<<<<< HEAD
-=======
 - **Configurable Notifications**: TOML-based configuration with user-friendly management
 - **Subcommand Architecture**: Unified interface for screenshots, updates, and configuration
->>>>>>> d090845a
 
 ## Installation
 
